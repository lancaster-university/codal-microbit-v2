--- conflicted
+++ resolved
@@ -44,24 +44,18 @@
      * Initializes the encoder.
      */
     MorseEncoder();
-<<<<<<< HEAD
 
     /*
      * Writes encoding of in into out.
      * Out should be at least 6 times larger than in. 
      */
-    void encode(char* in, char* out);
+    void encode(const char* in, char* out);
     
     /*
      * Writes decoding of in into out.
      * Out should be the same size as in.
      */
-    void decode(char* in, char* out);
+    void decode(const char* in, char* out);
 };
 
-#endif
-=======
-    void encode(const char* in, char* out);
-    void decode(const char* in, char* out);
-};
->>>>>>> 97c0b4b1
+#endif