--- conflicted
+++ resolved
@@ -5,18 +5,15 @@
 #include "DataStream.h"
 #include "MicroBitMorseRecogniser.h"
 #include "MorseEncoder.h"
-<<<<<<< HEAD
-/*
- * This class takes morse data from a MicroBitMorseCodeRecogniser and turns it into characters.
- */
-=======
 
 #define DEVICE_MORSE_INTERPRETER_EVT_NEW_MESSAGE     1
 
 // It might be better for this to be in CodalComponent.
 #define DEVICE_ID_MORSE_INTERPRETER    38
 
->>>>>>> 97c0b4b1
+/*
+ * This class takes morse data from a MicroBitMorseCodeRecogniser and turns it into characters.
+ */
 class MicroBitMorseInterpreter: public DataSink {
     
     private:
@@ -27,41 +24,22 @@
     bool interpreting;
 
     public:
-<<<<<<< HEAD
+    
+    ManagedString lastMessage;
+    
     /* 
      * Constructor.
      * 
      * Initializes the interpreter.
      */
-=======
-    ManagedString lastMessage;
-
->>>>>>> 97c0b4b1
     MicroBitMorseInterpreter(MicroBitMorseRecogniser& rec, MicroBit& bit);
 
     /*
      * Callback for when the data from the source is ready.
      */
     virtual int pullRequest();
-<<<<<<< HEAD
-
-    /*
-     * Set callback function that is called when the interpreter is done interpreting a string.
-     */
-    void setCallback(void (*_callback)(ManagedString));
-    
-    /*
-     * Starts listening and interpreting.
-     */
-    void startInterpreting(void (*_callback)(ManagedString));
-    
-    /*
-     * Stops listening and interpreting.
-     */
-=======
     
     void startInterpreting();
->>>>>>> 97c0b4b1
     void stopInterpreting();
 };
 
