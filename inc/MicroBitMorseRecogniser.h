--- conflicted
+++ resolved
@@ -42,25 +42,6 @@
 
 class MicroBitMorseRecogniser : public DataSink, public DataSource
 {   
-<<<<<<< HEAD
-        MicroBitAudioProcessor& audio_proceesor;
-        DataSink*               interpreter;
-
-        uint16_t timeUnit;
-        uint16_t frequency;
-
-        bool analysing;
-        bool syncronised;
-        unsigned int pauses;
-
-        uint8_t output[MAX_MESSAGE];
-        bool buffer[2 * MAX_TIME_UNIT];
-        bool normalised_buffer[6];
-        uint16_t output_len;
-        uint16_t buffer_len;
-        uint16_t normalised_buffer_len;
-        
-=======
         MicroBitAudioProcessor& audio_proceesor;    // the audio processor it takes data from
         DataSink*               interpreter;        // the interpreter where it sends the data when ready
 
@@ -84,7 +65,6 @@
          *
          * @param frame the frame it should process
          */
->>>>>>> 97c0b4b1
         void processFrame(MicroBitAudioProcessor::AudioFrameAnalysis* frame);
 
         /*
@@ -103,11 +83,6 @@
          */
         bool recogniseLastMorseFrame(uint16_t to, uint16_t threshold );
 
-<<<<<<< HEAD
-        /* 
-         * Add character to the end of the output buffer.
-         * If it gets the 'end of transmission' character, it signals to the interpreter that it is done processing data.
-=======
 
         /*
          * Adds a character to the output buffer. If it adds the 
@@ -115,17 +90,10 @@
          * to the next component in the pipeline - 'interpreter'.
          * 
          * @param c the character to be added to the out buffer
->>>>>>> 97c0b4b1
          */
         void pushOut(char c);
 
     public:
-<<<<<<< HEAD
-        /*
-         * Constructor.
-         *
-         * Initializes the recogniser.
-=======
 
         /*
          * Constructor. 
@@ -138,41 +106,17 @@
          * 
          * @param timeUnit the amount of time in ms it takes a dot
          *                 to be transmitted
->>>>>>> 97c0b4b1
          */
         MicroBitMorseRecogniser(MicroBitAudioProcessor& processor, uint16_t freq, uint16_t timeUnit) ;
         
         /*
          * Destructor.
-<<<<<<< HEAD
-=======
          *
          * Deallocates all the memory allocated dynamically.
->>>>>>> 97c0b4b1
          */
         ~MicroBitMorseRecogniser();
 
         /*
-<<<<<<< HEAD
-         * Callback function for the upstream component to signal that their data is available.
-         */
-        virtual int pullRequest();
-
-        /*
-         * Returns the MicroBitAudioProcessor associated with this.
-         */
-        MicroBitAudioProcessor* getAudioProcessor();
-
-        /*
-         * Starts analysing.
-         */
-        void startAnalysing();
-        
-        /*
-         * Stops analysing.
-         */
-        void stopAnalysing();
-=======
          * A callback for when the data is ready.
          */
         virtual int pullRequest();
@@ -187,21 +131,14 @@
          * from receiving.
          */
         void stopAnalisying();
->>>>>>> 97c0b4b1
 
         /*
          * Provides the next available data to the downstream caller.
          */
         virtual ManagedBuffer pull();
-<<<<<<< HEAD
-        
-        /*
-         * Allow a downstream component to connect to this.
-=======
 
         /*
          * Allow out downstream component to register itself with us
->>>>>>> 97c0b4b1
          */
     	virtual void connect(DataSink *sink);
 };
