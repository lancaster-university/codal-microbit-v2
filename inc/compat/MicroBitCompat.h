/*
The MIT License (MIT)

Copyright (c) 2016 British Broadcasting Corporation.
This software is provided by Lancaster University by arrangement with the BBC.

Permission is hereby granted, free of charge, to any person obtaining a
copy of this software and associated documentation files (the "Software"),
to deal in the Software without restriction, including without limitation
the rights to use, copy, modify, merge, publish, distribute, sublicense,
and/or sell copies of the Software, and to permit persons to whom the
Software is furnished to do so, subject to the following conditions:

The above copyright notice and this permission notice shall be included in
all copies or substantial portions of the Software.

THE SOFTWARE IS PROVIDED "AS IS", WITHOUT WARRANTY OF ANY KIND, EXPRESS OR
IMPLIED, INCLUDING BUT NOT LIMITED TO THE WARRANTIES OF MERCHANTABILITY,
FITNESS FOR A PARTICULAR PURPOSE AND NONINFRINGEMENT. IN NO EVENT SHALL
THE AUTHORS OR COPYRIGHT HOLDERS BE LIABLE FOR ANY CLAIM, DAMAGES OR OTHER
LIABILITY, WHETHER IN AN ACTION OF CONTRACT, TORT OR OTHERWISE, ARISING
FROM, OUT OF OR IN CONNECTION WITH THE SOFTWARE OR THE USE OR OTHER
DEALINGS IN THE SOFTWARE.
*/

#ifndef MICROBIT_COMPAT_H
#define MICROBIT_COMPAT_H

#include "CodalConfig.h"
#include "ErrorNo.h"
#include "codal-core/inc/types/Event.h"
#include "codal-core/inc/core/CodalComponent.h"
#include "codal-core/inc/core/CodalDmesg.h"
#include "codal-core/inc/driver-models/Accelerometer.h"
#include "codal-core/inc/drivers/Button.h"
#include "codal-core/inc/driver-models/Timer.h"
#include "codal-core/inc/drivers/MultiButton.h"
#include "codal-core/inc/driver-models/Compass.h"
#include "codal-core/inc/driver-models/Serial.h"
#include "codal-core/inc/drivers/LEDMatrix.h"
#include "codal-core/inc/drivers/AnimatedDisplay.h"
#include "codal-core/inc/driver-models/I2C.h"
#include "MicroBitIO.h"
#include "NRF52Pin.h"
#include "NRF52I2C.h"
#include "NRF52SPI.h"

//
// Historic mbed types
//
typedef enum {
    PullNone = 0,
    PullDown = 1,
    PullUp = 3,
    PullDefault = PullUp
} PinMode;


//
// MicroBit types
//
typedef codal::NRF52Pin MicroBitPin;
typedef codal::NRF52I2C MicroBitI2C;
typedef codal::Event MicroBitEvent;
typedef codal::Listener MicroBitListener;
typedef codal::Image MicroBitImage;
typedef codal::Button MicroBitButton;
typedef codal::SerialMode MicroBitSerialMode;
typedef codal::CodalComponent MicroBitComponent;
typedef codal::EventLaunchMode MicroBitEventLaunchMode;

//
// MICROBIT specific error codes
//
#define MICROBIT_BUSY                           DEVICE_BUSY
#define MICROBIT_CANCELLED                      DEVICE_CANCELLED
#define MICROBIT_CALIBRATION_IN_PROGRESS        DEVICE_CALIBRATION_IN_PROGRESS
#define MICROBIT_CALIBRATION_REQUIRED           DEVICE_CALIBRATION_REQUIRED
#define MICROBIT_HEAP_ERROR                     DEVICE_HEAP_ERROR
#define MICROBIT_I2C_ERROR                      DEVICE_I2C_ERROR
#define MICROBIT_INVALID_PARAMETER              DEVICE_INVALID_PARAMETER
#define MICROBIT_NO_DATA                        DEVICE_NO_DATA
#define MICROBIT_NO_RESOURCES                   DEVICE_NO_RESOURCES
#define MICROBIT_NOT_SUPPORTED                  DEVICE_NOT_SUPPORTED
#define MICROBIT_NULL_DEREFERENCE               DEVICE_NULL_DEREFERENCE
#define MICROBIT_OK                             DEVICE_OK
#define MICROBIT_OOM                            DEVICE_OOM
#define MICROBIT_SERIAL_IN_USE                  DEVICE_SERIAL_IN_USE


//
// MICROBIT CONFIG options
//

// BLE related constants - not yet supported.
//#define MICROBIT_DAL_BLUETOOTH_ADVERTISING_TIMEOUT
//#define MICROBIT_DAL_BLUETOOTH_DEVICE_INFO_SERVICE
//#define MICROBIT_DAL_BLUETOOTH_DFU_SERVICE
//#define MICROBIT_DAL_BLUETOOTH_EDDYSTONE_UID
//#define MICROBIT_DAL_BLUETOOTH_EDDYSTONE_URL
//#define MICROBIT_DAL_BLUETOOTH_ENABLED
//#define MICROBIT_DAL_BLUETOOTH_EVENT_SERVICE
//#define MICROBIT_DAL_BLUETOOTH_OPEN
//#define MICROBIT_DAL_BLUETOOTH_PAIRING_MODE
//#define MICROBIT_DAL_BLUETOOTH_PRIVATE_ADDRESSING
//#define MICROBIT_DAL_BLUETOOTH_SECURITY_LEVEL
//#define MICROBIT_DAL_BLUETOOTH_TX_POWER
//#define MICROBIT_DAL_BLUETOOTH_WHITELIST



//
// MICROBIT specific constants with CODAL mappings where appropriate
//

#define MICROBIT_ACCELEROMETER_3G_THRESHOLD                     ACCELEROMETER_3G_THRESHOLD
#define MICROBIT_ACCELEROMETER_3G_TOLERANCE                     ACCELEROMETER_3G_TOLERANCE
#define MICROBIT_ACCELEROMETER_6G_THRESHOLD                     ACCELEROMETER_6G_THRESHOLD
#define MICROBIT_ACCELEROMETER_6G_TOLERANCE                     ACCELEROMETER_6G_TOLERANCE
#define MICROBIT_ACCELEROMETER_8G_THRESHOLD                     ACCELEROMETER_8G_THRESHOLD
#define MICROBIT_ACCELEROMETER_8G_TOLERANCE                     ACCELEROMETER_8G_TOLERANCE
#define MICROBIT_ACCELEROMETER_FREEFALL_THRESHOLD               ACCELEROMETER_FREEFALL_THRESHOLD
#define MICROBIT_ACCELEROMETER_FREEFALL_TOLERANCE               ACCELEROMETER_FREEFALL_TOLERANCE
#define MICROBIT_ACCELEROMETER_GESTURE_DAMPING                  ACCELEROMETER_GESTURE_DAMPING
#define MICROBIT_ACCELEROMETER_REST_THRESHOLD                   ACCELEROMETER_REST_THRESHOLD
#define MICROBIT_ACCELEROMETER_REST_TOLERANCE                   ACCELEROMETER_REST_TOLERANCE
#define MICROBIT_ACCELEROMETER_SHAKE_COUNT_THRESHOLD            ACCELEROMETER_SHAKE_COUNT_THRESHOLD
#define MICROBIT_ACCELEROMETER_SHAKE_DAMPING                    ACCELEROMETER_SHAKE_DAMPING
#define MICROBIT_ACCELEROMETER_SHAKE_RTX                        ACCELEROMETER_SHAKE_RTX
#define MICROBIT_ACCELEROMETER_SHAKE_TOLERANCE                  ACCELEROMETER_SHAKE_TOLERANCE
#define MICROBIT_ACCELEROMETER_TILT_TOLERANCE                   ACCELEROMETER_TILT_TOLERANCE
#define MICROBIT_COMPONENT_RUNNING                              DEVICE_COMPONENT_RUNNING
#define MICROBIT_DBG                                            CODAL_DEBUG
#define MICROBIT_DEFAULT_PRINT_SPEED                            DISPLAY_DEFAULT_PRINT_SPEED
#define MICROBIT_DEFAULT_PULLMODE                               DEVICE_DEFAULT_PULLMODE
#define MICROBIT_DEFAULT_PWM_PERIOD                             DEVICE_DEFAULT_PWM_PERIOD
#define MICROBIT_DEFAULT_SCROLL_SPEED                           DISPLAY_DEFAULT_SCROLL_SPEED
#define MICROBIT_DEFAULT_SCROLL_STRIDE                          DISPLAY_DEFAULT_SCROLL_STRIDE
#define MICROBIT_DEFAULT_SERIAL_MODE                            DEVICE_DEFAULT_SERIAL_MODE
#define MICROBIT_DISPLAY_DEFAULT_AUTOCLEAR                      DISPLAY_DEFAULT_AUTOCLEAR
#define MICROBIT_DISPLAY_DEFAULT_BRIGHTNESS                     LED_MATRIX_DEFAULT_BRIGHTNESS
#define MICROBIT_DISPLAY_GREYSCALE_BIT_DEPTH                    LED_MATRIX_GREYSCALE_BIT_DEPTH
#define MICROBIT_DISPLAY_MAXIMUM_BRIGHTNESS                     LED_MATRIX_MAXIMUM_BRIGHTNESS
#define MICROBIT_DISPLAY_MINIMUM_BRIGHTNESS                     LED_MATRIX_MINIMUM_BRIGHTNESS
#define MICROBIT_DISPLAY_ROTATION_0                             MATRIX_DISPLAY_ROTATION_0
#define MICROBIT_DISPLAY_ROTATION_180                           MATRIX_DISPLAY_ROTATION_180
#define MICROBIT_DISPLAY_ROTATION_270                           MATRIX_DISPLAY_ROTATION_270
#define MICROBIT_DISPLAY_ROTATION_90                            MATRIX_DISPLAY_ROTATION_90
#define MICROBIT_EVENT_DEFAULT_LAUNCH_MODE                      DEVICE_EVENT_DEFAULT_LAUNCH_MODE
#define MICROBIT_DISPLAY_ANIMATE_DEFAULT_POS                    DISPLAY_ANIMATE_DEFAULT_POS
#define MICROBIT_FONT_ASCII_END                                 BITMAP_FONT_ASCII_END
#define MICROBIT_FONT_ASCII_START                               BITMAP_FONT_ASCII_START
#define MICROBIT_FONT_HEIGHT                                    BITMAP_FONT_HEIGHT
#define MICROBIT_FONT_WIDTH                                     BITMAP_FONT_WIDTH
#define MICROBIT_HEAP_ALLOCATOR                                 DEVICE_HEAP_ALLOCATOR
#define MICROBIT_HEAP_BLOCK_SIZE                                DEVICE_HEAP_BLOCK_SIZE
#define MICROBIT_HEAP_DBG                                       (CODAL_DEBUG == CODAL_DEBUG_HEAP)
#define MICROBIT_HEAP_END                                       CODAL_HEAP_END
#define MICROBIT_I2C_MAX_RETRIES                                1
#define MICROBIT_IDLE_COMPONENTS                                DEVICE_COMPONENT_COUNT
#define MICROBIT_SYSTEM_COMPONENTS                              DEVICE_COMPONENT_COUNT
#define MICROBIT_PIN_DEFAULT_SERVO_CENTER                       DEVICE_PIN_DEFAULT_SERVO_CENTER
#define MICROBIT_PIN_DEFAULT_SERVO_RANGE                        DEVICE_PIN_DEFAULT_SERVO_RANGE
#define MICROBIT_PIN_EVENT_NONE                                 DEVICE_PIN_EVENT_NONE
#define MICROBIT_PIN_EVENT_ON_EDGE                              DEVICE_PIN_EVENT_ON_EDGE
#define MICROBIT_PIN_EVENT_ON_PULSE                             DEVICE_PIN_EVENT_ON_PULSE
#define MICROBIT_PIN_EVENT_ON_TOUCH                             DEVICE_PIN_EVENT_ON_TOUCH
#define MICROBIT_PIN_EVT_FALL                                   DEVICE_PIN_EVT_FALL
#define MICROBIT_PIN_EVT_PULSE_HI                               DEVICE_PIN_EVT_PULSE_HI
#define MICROBIT_PIN_EVT_PULSE_LO                               DEVICE_PIN_EVT_PULSE_LO
#define MICROBIT_PIN_EVT_RISE                                   DEVICE_PIN_EVT_RISE
#define MICROBIT_PIN_MAX_OUTPUT                                 DEVICE_PIN_MAX_OUTPUT
#define MICROBIT_PIN_MAX_SERVO_RANGE                            DEVICE_PIN_MAX_SERVO_RANGE

//
// BLE related constants - not yet supported.
//

//#define MICROBIT_BLE_ADVERTISING_TIMEOUT
//#define MICROBIT_BLE_DEFAULT_TX_POWER
//#define MICROBIT_BLE_DEVICE_INFORMATION_SERVICE
//#define MICROBIT_BLE_DFU_SERVICE
//#define MICROBIT_BLE_DISCONNECT_AFTER_PAIRING_DELAY
//#define MICROBIT_BLE_EDDYSTONE_ADV_INTERVAL
//#define MICROBIT_BLE_EDDYSTONE_DEFAULT_POWER
//#define MICROBIT_BLE_EDDYSTONE_UID
//#define MICROBIT_BLE_EDDYSTONE_URL
//#define MICROBIT_BLE_ENABLE_BONDING
//#define MICROBIT_BLE_ENABLED
//#define MICROBIT_BLE_EVENT_SERVICE
//#define MICROBIT_BLE_EVT_CONNECTED
//#define MICROBIT_BLE_EVT_DISCONNECTED
//#define MICROBIT_BLE_FIRMWARE_VERSION
//#define MICROBIT_BLE_HARDWARE_VERSION
//#define MICROBIT_BLE_MANUFACTURER
//#define MICROBIT_BLE_MAXIMUM_BONDS
//#define MICROBIT_BLE_MAXIMUM_SCROLLTEXT
//#define MICROBIT_BLE_MODEL
//#define MICROBIT_BLE_OPEN
//#define MICROBIT_BLE_PAIR_COMPLETE
//#define MICROBIT_BLE_PAIRING_MODE
//#define MICROBIT_BLE_PAIRING_TIMEOUT
//#define MICROBIT_BLE_PAIR_PASSCODE
//#define MICROBIT_BLE_PAIR_REQUEST
//#define MICROBIT_BLE_PAIR_SUCCESSFUL
//#define MICROBIT_BLE_PRIVATE_ADDRESSES
//#define MICROBIT_BLE_SECURITY_LEVEL
//#define MICROBIT_BLE_SOFTWARE_VERSION
//#define MICROBIT_BLE_STATUS_DISCONNECT
//#define MICROBIT_BLE_STATUS_STORE_SYSATTR
//#define MICROBIT_BLE_WHITELIST

//#define MICROBIT_DFU_HISTOGRAM_HEIGHT
//#define MICROBIT_DFU_HISTOGRAM_WIDTH
//#define MICROBIT_DFU_OPCODE_START_DFU

//#define MICROBIT_HEAP_REUSE_SD
//#define MICROBIT_SD_GATT_TABLE_SIZE
//#define MICROBIT_SD_GATT_TABLE_START
//#define MICROBIT_SD_LIMIT
//#define MICROBIT_ID_BLE
//#define MICROBIT_ID_BLE_UART
//#define MICROBIT_IO_PIN_SERVICE_DATA_SIZE
//#define MICROBIT_IO_PIN_SERVICE_PINCOUNT

//#define MICROBIT_NAME_CODE_LETTERS
//#define MICROBIT_NAME_LENGTH
//#define MICROBIT_PAIRING_FADE_SPEED
//#define MICROBIT_PWM_PIN_SERVICE_DATA_SIZE

//#define MICROBIT_UART_S_DEFAULT_BUF_SIZE
//#define MICROBIT_UART_S_EVT_DELIM_MATCH
//#define MICROBIT_UART_S_EVT_HEAD_MATCH
//#define MICROBIT_UART_S_EVT_RX_FULL
#define MICROBIT_UART_S_EVT_TX_EMPTY                    BLE_EVT_SERIAL_TX_EMPTY

//
// Light Sensor not yet implemented
//

//#define MICROBIT_LIGHT_SENSOR_AN_SET_TIME
//#define MICROBIT_LIGHT_SENSOR_CHAN_NUM
//#define MICROBIT_LIGHT_SENSOR_MAX_VALUE
//#define MICROBIT_LIGHT_SENSOR_MIN_VALUE
//#define MICROBIT_LIGHT_SENSOR_TICK_PERIOD
//#define MICROBIT_LIGHT_SENSOR_TICK_SPEED

//
// Storage not yet implemented
//

//#define MICROBIT_STORAGE_BLOCK_SIZE
//#define MICROBIT_STORAGE_KEY_SIZE
//#define MICROBIT_STORAGE_MAGIC
//#define MICROBIT_STORAGE_SCRATCH_PAGE_OFFSET
//#define MICROBIT_STORAGE_STORE_PAGE_OFFSET
//#define MICROBIT_STORAGE_VALUE_SIZE


//
// MicroBit Panic not yet implemented
//

//#define MICROBIT_PANIC_ERROR_CHARS


//
// MICROBIT specific component IDs and event codes
//

#define MICROBIT_ACCELEROMETER_EVT_3G                           ACCELEROMETER_EVT_3G
#define MICROBIT_ACCELEROMETER_EVT_6G                           ACCELEROMETER_EVT_6G
#define MICROBIT_ACCELEROMETER_EVT_8G                           ACCELEROMETER_EVT_8G
#define MICROBIT_ACCELEROMETER_EVT_DATA_UPDATE                  ACCELEROMETER_EVT_DATA_UPDATE
#define MICROBIT_ACCELEROMETER_EVT_FACE_DOWN                    ACCELEROMETER_EVT_FACE_DOWN
#define MICROBIT_ACCELEROMETER_EVT_FACE_UP                      ACCELEROMETER_EVT_FACE_UP
#define MICROBIT_ACCELEROMETER_EVT_FREEFALL                     ACCELEROMETER_EVT_FREEFALL
#define MICROBIT_ACCELEROMETER_EVT_NONE                         ACCELEROMETER_EVT_NONE
#define MICROBIT_ACCELEROMETER_EVT_SHAKE                        ACCELEROMETER_EVT_SHAKE
#define MICROBIT_ACCELEROMETER_EVT_TILT_DOWN                    ACCELEROMETER_EVT_TILT_DOWN
#define MICROBIT_ACCELEROMETER_EVT_TILT_LEFT                    ACCELEROMETER_EVT_TILT_LEFT
#define MICROBIT_ACCELEROMETER_EVT_TILT_RIGHT                   ACCELEROMETER_EVT_TILT_RIGHT
#define MICROBIT_ACCELEROMETER_EVT_TILT_UP                      ACCELEROMETER_EVT_TILT_UP

#define MICROBIT_BUTTON_ALL_EVENTS                              DEVICE_BUTTON_ALL_EVENTS
#define MICROBIT_BUTTON_SIMPLE_EVENTS                           DEVICE_BUTTON_SIMPLE_EVENTS
#define MICROBIT_BUTTON_EVT_CLICK                               DEVICE_BUTTON_EVT_CLICK
#define MICROBIT_BUTTON_EVT_DOUBLE_CLICK                        DEVICE_BUTTON_EVT_DOUBLE_CLICK
#define MICROBIT_BUTTON_EVT_DOWN                                DEVICE_BUTTON_EVT_DOWN
#define MICROBIT_BUTTON_EVT_HOLD                                DEVICE_BUTTON_EVT_HOLD
#define MICROBIT_BUTTON_EVT_LONG_CLICK                          DEVICE_BUTTON_EVT_LONG_CLICK
#define MICROBIT_BUTTON_EVT_UP                                  DEVICE_BUTTON_EVT_UP

#define MICROBIT_COMPASS_EVT_CAL_END                            COMPASS_EVT_CAL_END
#define MICROBIT_COMPASS_EVT_CALIBRATE                          COMPASS_EVT_CALIBRATE
#define MICROBIT_COMPASS_EVT_CAL_REQUIRED                       COMPASS_EVT_CAL_REQUIRED
#define MICROBIT_COMPASS_EVT_CAL_START                          COMPASS_EVT_CAL_START
#define MICROBIT_COMPASS_EVT_CONFIG_NEEDED                      COMPASS_EVT_CONFIG_NEEDED
#define MICROBIT_COMPASS_EVT_DATA_UPDATE                        COMPASS_EVT_DATA_UPDATE
#define MICROBIT_COMPASS_EVT_CALIBRATION_NEEDED                 COMPASS_EVT_CALIBRATION_NEEDED

#define MICROBIT_DISPLAY_EVT_ANIMATION_COMPLETE                 DISPLAY_EVT_ANIMATION_COMPLETE
#define MICROBIT_DISPLAY_EVT_FREE                               DISPLAY_EVT_FREE
#define MICROBIT_DISPLAY_EVT_LIGHT_SENSE                        DISPLAY_EVT_LIGHT_SENSE

#define MICROBIT_SERIAL_EVT_DELIM_MATCH                         CODAL_SERIAL_EVT_DELIM_MATCH
#define MICROBIT_SERIAL_EVT_HEAD_MATCH                          CODAL_SERIAL_EVT_HEAD_MATCH
#define MICROBIT_SERIAL_EVT_RX_FULL                             CODAL_SERIAL_EVT_RX_FULL
#define MICROBIT_SERIAL_EVT_TX_EMPTY                            CODAL_SERIAL_EVT_TX_EMPTY

#define MICROBIT_ID_ANY                                         DEVICE_ID_ANY
#define MICROBIT_EVT_ANY                                        DEVICE_EVT_ANY

#define MICROBIT_ID_ACCELEROMETER                               DEVICE_ID_ACCELEROMETER
#define MICROBIT_ID_BUTTON_A                                    DEVICE_ID_BUTTON_A
#define MICROBIT_ID_BUTTON_B                                    DEVICE_ID_BUTTON_B
#define MICROBIT_ID_BUTTON_AB                                   DEVICE_ID_BUTTON_AB
#define MICROBIT_ID_BUTTON_RESET                                DEVICE_ID_BUTTON_RESET
#define MICROBIT_ID_COMPASS                                     DEVICE_ID_COMPASS
#define MICROBIT_ID_DISPLAY                                     DEVICE_ID_DISPLAY
#define MICROBIT_ID_GESTURE                                     DEVICE_ID_GESTURE
#define MICROBIT_ID_IO_P0                                       ID_PIN_P0
#define MICROBIT_ID_IO_P1                                       ID_PIN_P1
#define MICROBIT_ID_IO_P2                                       ID_PIN_P2
#define MICROBIT_ID_IO_P3                                       ID_PIN_P3
#define MICROBIT_ID_IO_P4                                       ID_PIN_P4
#define MICROBIT_ID_IO_P5                                       ID_PIN_P5
#define MICROBIT_ID_IO_P6                                       ID_PIN_P6
#define MICROBIT_ID_IO_P7                                       ID_PIN_P7
#define MICROBIT_ID_IO_P8                                       ID_PIN_P8
#define MICROBIT_ID_IO_P9                                       ID_PIN_P9
#define MICROBIT_ID_IO_P10                                      ID_PIN_P10
#define MICROBIT_ID_IO_P11                                      ID_PIN_P11
#define MICROBIT_ID_IO_P12                                      ID_PIN_P12
#define MICROBIT_ID_IO_P13                                      ID_PIN_P13
#define MICROBIT_ID_IO_P14                                      ID_PIN_P14
#define MICROBIT_ID_IO_P15                                      ID_PIN_P15
#define MICROBIT_ID_IO_P16                                      ID_PIN_P16
#define MICROBIT_ID_IO_P19                                      ID_PIN_P19
#define MICROBIT_ID_IO_P20                                      ID_PIN_P20
#define MICROBIT_ID_LOGO                                        ID_PIN_LOGO

// For MakeCode extension compat. Delete ASAP.
#define MICROBIT_ID_FACE                                        ID_PIN_FACE

#define MICROBIT_ID_MESSAGE_BUS_LISTENER                        DEVICE_ID_MESSAGE_BUS_LISTENER
#define MICROBIT_ID_MULTIBUTTON_ATTACH                          DEVICE_ID_MULTIBUTTON_ATTACH
#define MICROBIT_ID_NOTIFY                                      DEVICE_ID_NOTIFY
#define MICROBIT_ID_NOTIFY_ONE                                  DEVICE_ID_NOTIFY_ONE
#define MICROBIT_ID_RADIO                                       DEVICE_ID_RADIO
#define MICROBIT_ID_RADIO_DATA_READY                            DEVICE_ID_RADIO_DATA_READY
#define MICROBIT_ID_SERIAL                                      DEVICE_ID_SERIAL
#define MICROBIT_ID_THERMOMETER                                 DEVICE_ID_THERMOMETER

#define MICROBIT_ID_PARTIAL_FLASHING                            36
#define MICROBIT_ID_POWER_MANAGER                               37
#define MICROBIT_ID_USB_FLASH_MANAGER                           38

<<<<<<< HEAD
#define MICROBIT_ID_MBED_INTERRUPT_IN                           40 
#define MICROBIT_ID_MBED_PWM                                    41
#define MICROBIT_ID_MBED_TIMEOUT                                42
#define MICROBIT_ID_MBED_TICKER                                 43
=======
#define MICROBIT_ID_VIRTUAL_SPEAKER_PIN                         39
>>>>>>> bea9f66b

#define MICROBIT_MAXIMUM_HEAPS                                  DEVICE_MAXIMUM_HEAPS
#define MICROBIT_NESTED_HEAP_SIZE                               0
#define MICROBIT_PANIC_HEAP_FULL                                DEVICE_PANIC_HEAP_FULL

#define MICROBIT_SCHEDULER_RUNNING                              DEVICE_SCHEDULER_RUNNING
#define MICROBIT_SERIAL_DEFAULT_BAUD_RATE                       CODAL_SERIAL_DEFAULT_BAUD_RATE
#define MICROBIT_SERIAL_DEFAULT_BUFFER_SIZE                     CODAL_SERIAL_DEFAULT_BUFFER_SIZE
#define MICROBIT_SERIAL_RX_BUFF_INIT                            CODAL_SERIAL_RX_BUFF_INIT
#define MICROBIT_SERIAL_RX_IN_USE                               CODAL_SERIAL_RX_IN_USE
#define MICROBIT_SERIAL_TX_BUFF_INIT                            CODAL_SERIAL_TX_BUFF_INIT
#define MICROBIT_SERIAL_TX_IN_USE                               CODAL_SERIAL_TX_IN_USE
#define MICROBIT_SRAM_BASE                                      DEVICE_SRAM_BASE
#define MICROBIT_SRAM_END                                       DEVICE_SRAM_END
#define MICROBIT_STACK_SIZE                                     DEVICE_STACK_SIZE

#define SCK uBit.io.P13
#define MISO uBit.io.P14
#define MOSI uBit.io.P15
#define SPI NRF52SPI

#define MICROBIT_ACCEL_ADDED_TO_IDLE                            COMPASS_STATUS_ADDED_TO_IDLE
#define MICROBIT_COMPASS_STATUS_ADDED_TO_IDLE                   COMPASS_STATUS_ADDED_TO_IDLE

namespace codal
{
    void fiber_add_idle_component(CodalComponent *c);
    uint32_t htonl(uint32_t v);
    uint16_t htons(uint16_t v);
};

using namespace codal;

#endif<|MERGE_RESOLUTION|>--- conflicted
+++ resolved
@@ -356,14 +356,12 @@
 #define MICROBIT_ID_POWER_MANAGER                               37
 #define MICROBIT_ID_USB_FLASH_MANAGER                           38
 
-<<<<<<< HEAD
+#define MICROBIT_ID_VIRTUAL_SPEAKER_PIN                         39
+
 #define MICROBIT_ID_MBED_INTERRUPT_IN                           40 
 #define MICROBIT_ID_MBED_PWM                                    41
 #define MICROBIT_ID_MBED_TIMEOUT                                42
 #define MICROBIT_ID_MBED_TICKER                                 43
-=======
-#define MICROBIT_ID_VIRTUAL_SPEAKER_PIN                         39
->>>>>>> bea9f66b
 
 #define MICROBIT_MAXIMUM_HEAPS                                  DEVICE_MAXIMUM_HEAPS
 #define MICROBIT_NESTED_HEAP_SIZE                               0
