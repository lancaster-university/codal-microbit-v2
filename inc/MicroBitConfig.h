#ifndef MICROBIT_CONFIG_H
#define MICROBIT_CONFIG_H

#include "CodalConfig.h"
#include "yotta_cfg_mappings.h"
#include "MicroBitCompat.h"

#ifdef SOFTDEVICE_PRESENT
    #include "nrf_mbr.h"
    #include "nrf_sdm.h"
#endif

/*
 * MicroBit specific build configuration options.
 */

#ifndef MICROBIT_CODEPAGESIZE
    #define MICROBIT_CODEPAGESIZE           ((uint32_t) NRF_FICR->CODEPAGESIZE)
#endif

#ifndef MICROBIT_CODESIZE
    #define MICROBIT_CODESIZE               ((uint32_t) NRF_FICR->CODESIZE)
#endif

#ifndef MICROBIT_BOOTLOADER_ADDRESS
    #ifdef BOOTLOADER_ADDRESS
        #define MICROBIT_BOOTLOADER_ADDRESS     ( BOOTLOADER_ADDRESS)
    #else
        #ifdef SOFTDEVICE_PRESENT
            #define MICROBIT_BOOTLOADER_ADDRESS     ((*(uint32_t *) MBR_BOOTLOADER_ADDR) != 0xFFFFFFFF ? *(uint32_t *) MBR_BOOTLOADER_ADDR : NRF_UICR->NRFFW[0])
        #else
            #define MICROBIT_BOOTLOADER_ADDRESS     ( NRF_UICR->NRFFW[0])
        #endif
    #endif
#endif

#ifndef MICROBIT_BOOTLOADER_SIZE
    #define MICROBIT_BOOTLOADER_SIZE        ( MICROBIT_CODESIZE * MICROBIT_CODEPAGESIZE - MICROBIT_BOOTLOADER_ADDRESS)
#endif

#ifndef MICROBIT_MBR_PARAMS
    #ifdef MBR_PARAMS_PAGE_ADDRESS
        #define MICROBIT_MBR_PARAMS             ( MBR_PARAMS_PAGE_ADDRESS)
    #else
        #ifdef SOFTDEVICE_PRESENT
            #define MICROBIT_MBR_PARAMS             ((*(uint32_t *) MBR_PARAM_PAGE_ADDR) != 0xFFFFFFFF ? *(uint32_t *) MBR_PARAM_PAGE_ADDR : NRF_UICR->NRFFW[1])
        #else
            #define MICROBIT_MBR_PARAMS             ( NRF_UICR->NRFFW[1])
        #endif
    #endif
#endif

#ifndef MICROBIT_BOOTLOADER_SETTINGS
    #define MICROBIT_BOOTLOADER_SETTINGS    ( MICROBIT_MBR_PARAMS + MICROBIT_CODEPAGESIZE)
#endif

// Defines where in memory persistent data is stored.
#ifndef MICROBIT_STORAGE_PAGE
    #ifdef SOFTDEVICE_PRESENT
        #define MICROBIT_STORAGE_PAGE           ( MICROBIT_BOOTLOADER_ADDRESS - MICROBIT_CODEPAGESIZE * 3)
    #else
        #define MICROBIT_STORAGE_PAGE           ( 0x0007F000 )
    #endif
#endif

#ifndef MICROBIT_FDS_PAGE
    #define MICROBIT_FDS_PAGE               ( MICROBIT_BOOTLOADER_ADDRESS - MICROBIT_CODEPAGESIZE * 2)
#endif

#ifndef MICROBIT_DEFAULT_SCRATCH_PAGE
    #ifdef SOFTDEVICE_PRESENT
        #define MICROBIT_DEFAULT_SCRATCH_PAGE   ( MICROBIT_BOOTLOADER_ADDRESS - MICROBIT_CODEPAGESIZE * 4)
    #else
        #define MICROBIT_DEFAULT_SCRATCH_PAGE   ( 0x0007E000 )
    #endif
#endif

#ifndef MICROBIT_STORAGE_SCRATCH_PAGE
    #define MICROBIT_STORAGE_SCRATCH_PAGE   ( MICROBIT_DEFAULT_SCRATCH_PAGE)
#endif

#ifndef MICROBIT_SOFTDEVICE_EXISTS
    #define MICROBIT_SOFTDEVICE_EXISTS      ( (*(uint32_t *) 0x3004) == ((uint32_t) 0x51B1E5DB) )
#endif

#ifndef MICROBIT_APP_REGION_START
    #ifdef SOFTDEVICE_PRESENT
        #define MICROBIT_APP_REGION_START       ( MBR_SIZE + SD_FLASH_SIZE)
    #else
        #define MICROBIT_APP_REGION_START       ( MICROBIT_SOFTDEVICE_EXISTS ? (*(uint32_t *) 0x3008) : (uint32_t)0)
    #endif
#endif

#ifndef MICROBIT_TOP_OF_FLASH
    #ifdef SOFTDEVICE_PRESENT
        #define MICROBIT_TOP_OF_FLASH   ( 0x00073000 )
    #else
        #define MICROBIT_TOP_OF_FLASH   ( 0x0007E000 )
    #endif
#endif

#ifndef MICROBIT_APP_REGION_END
    #define MICROBIT_APP_REGION_END         ( MICROBIT_DEFAULT_SCRATCH_PAGE)
#endif


#ifndef PAGE_SIZE
    #define PAGE_SIZE                       ( MICROBIT_CODEPAGESIZE)
#endif

#ifndef KEY_VALUE_STORE_PAGE
    #define KEY_VALUE_STORE_PAGE            ( MICROBIT_STORAGE_PAGE)
#endif

#ifndef BLE_BOND_DATA_PAGE
    #define BLE_BOND_DATA_PAGE              ( MICROBIT_FDS_PAGE)
#endif

#ifndef DEFAULT_SCRATCH_PAGE
    #define DEFAULT_SCRATCH_PAGE            ( MICROBIT_DEFAULT_SCRATCH_PAGE)
#endif

//
// File System configuration defaults
//

//
// Defines the logical block size for the file system.
// Must be a factor of the physical PAGE_SIZE (ideally a power of two less).
//
#ifndef MBFS_BLOCK_SIZE
    #define MBFS_BLOCK_SIZE        256
#endif

//
// FileSystem writeback cache size, in bytes. Defines how many bytes will be stored
// in RAM before being written back to FLASH. Set to zero to disable this feature.
// Should be <= MBFS_BLOCK_SIZE.
//
#ifndef MBFS_CACHE_SIZE
    #define MBFS_CACHE_SIZE        0
#endif

// Address of the end of the current program in FLASH memory.
// This is recorded by the C/C++ linker, but the symbol name varies depending on which compiler is used.
#if defined(__arm)
    extern uint32_t Image$$ER_IROM1$$RO$$Limit;
    #define FLASH_PROGRAM_END (uint32_t) (&Image$$ER_IROM1$$RO$$Limit)
#else
    #ifdef __cplusplus
        extern "C" {
    #endif
    extern uint32_t __etext;
    extern uint32_t __data_start__;
    extern uint32_t __data_end__;
    #define FLASH_PROGRAM_END ( (uint32_t) (&__etext) + ( uint32_t)(&__data_end__) - ( uint32_t) (&__data_start__))
    #ifdef __cplusplus
        }
    #endif
#endif

// Enable/Disable BLE during normal operation.
// Set '1' to enable.
#ifndef MICROBIT_BLE_ENABLED
    #define MICROBIT_BLE_ENABLED                    0
#endif

// Enable/Disable BLE pairing mode mode at power up.
// Set '1' to enable.
#ifndef MICROBIT_BLE_PAIRING_MODE
    #define MICROBIT_BLE_PAIRING_MODE               1
#endif

// Enable/Disable the use of private resolvable addresses.
// Set '1' to enable.
// n.b. This is known to be a feature that suffers compatibility issues with many BLE central devices.
#ifndef MICROBIT_BLE_PRIVATE_ADDRESSES
    #define MICROBIT_BLE_PRIVATE_ADDRESSES          0
#endif

// Convenience option to enable / disable BLE security entirely
// Open BLE links are not secure, but commonly used during the development of BLE services
// Set '1' to disable all secuity
#ifndef MICROBIT_BLE_OPEN
    #define MICROBIT_BLE_OPEN                       0
#endif

// Configure for open BLE operation if so configured
#if CONFIG_ENABLED(MICROBIT_BLE_OPEN)
    #define MICROBIT_BLE_SECURITY_MODE              1
    #define MICROBIT_BLE_WHITELIST                  0
    #define MICROBIT_BLE_ADVERTISING_TIMEOUT        0
    #define MICROBIT_BLE_DEFAULT_TX_POWER           6
#endif

// Define the default, global BLE security requirements for MicroBit BLE services
// MICROBIT_BLE_SECURITY_MODE is used instead of MICROBIT_BLE_SECURITY_LEVEL
// If MICROBIT_BLE_SECURITY_LEVEL and MICROBIT_BLE_SECURITY_MODE is defined, they must match as follows
// SEC_OPEN         / OPEN_LINK:    1
// SEC_JUST_WORKS   / NO_MITM:      2
// SEC_MITM         / WITH_MITM:    3
//
#ifndef MICROBIT_BLE_SECURITY_MODE
    // Calculate MICROBIT_BLE_SECURITY_MODE from MICROBIT_BLE_SECURITY_LEVEL
    #define __MICROBIT_CONFIG_SECURITY_MODE_ENCRYPTION_OPEN_LINK 1
    #define __MICROBIT_CONFIG_SECURITY_MODE_ENCRYPTION_NO_MITM   2
    #define __MICROBIT_CONFIG_SECURITY_MODE_ENCRYPTION_WITH_MITM 3
    #define __MICROBIT_CONFIG_CAT(a, ...) a##__VA_ARGS__
    #define __MICROBIT_CONFIG_SECURITY_MODE(x) __MICROBIT_CONFIG_CAT(__MICROBIT_CONFIG_, x)
    #define __MICROBIT_CONFIG_SECURITY_MODE_IS(x) (__MICROBIT_CONFIG_SECURITY_MODE(MICROBIT_BLE_SECURITY_LEVEL) == __MICROBIT_CONFIG_SECURITY_MODE(x))

    #if (__MICROBIT_CONFIG_SECURITY_MODE_IS(SECURITY_MODE_ENCRYPTION_NO_MITM))
        #define MICROBIT_BLE_SECURITY_MODE 2
    #elif (__MICROBIT_CONFIG_SECURITY_MODE_IS(SECURITY_MODE_ENCRYPTION_OPEN_LINK))
        #define MICROBIT_BLE_SECURITY_MODE 1
    #elif (__MICROBIT_CONFIG_SECURITY_MODE_IS(SECURITY_MODE_ENCRYPTION_WITH_MITM))
        #define MICROBIT_BLE_SECURITY_MODE 3
    #else
        #define MICROBIT_BLE_SECURITY_MODE 3
    #endif
#endif //#ifndef MICROBIT_BLE_SECURITY_MODE

// Enable/Disable the use of BLE whitelisting.
// If enabled, the micro:bit will only respond to connection requests from
// known, bonded devices.
#ifndef MICROBIT_BLE_WHITELIST
    #define MICROBIT_BLE_WHITELIST                  1
#endif

// Define the period of time for which the BLE stack will advertise (seconds)
// Afer this period, advertising will cease. Set to '0' for no timeout (always advertise).
#ifndef MICROBIT_BLE_ADVERTISING_TIMEOUT
    #define MICROBIT_BLE_ADVERTISING_TIMEOUT        0
#endif

// Define the default BLE advertising interval in ms
#ifndef MICROBIT_BLE_ADVERTISING_INTERVAL
    #define MICROBIT_BLE_ADVERTISING_INTERVAL        50
#endif

// Define the default maximum number of BLE bonds
#ifndef MICROBIT_BLE_MAXIMUM_BONDS
    #define MICROBIT_BLE_MAXIMUM_BONDS              4
#endif

// Defines default power level of the BLE radio transmitter.
// Valid values are in the range 0..7 inclusive, with 0 being the lowest power and 7 the highest power.
// Based on trials undertaken by the BBC, the radio is normally set to a low power level
// to best protect children's privacy.
#ifndef MICROBIT_BLE_DEFAULT_TX_POWER
    #define MICROBIT_BLE_DEFAULT_TX_POWER           1
#endif

// Enable/Disable BLE Service: MicroBitDFU
// This allows over the air programming during normal operation.
// Set '1' to enable.
#ifndef MICROBIT_BLE_DFU_SERVICE
    #define MICROBIT_BLE_DFU_SERVICE                1
#endif

// Enable/Disable BLE Service: MicroBitDeviceInformationService
// This enables the standard BLE device information service.
// Set '1' to enable.
#ifndef MICROBIT_BLE_DEVICE_INFORMATION_SERVICE
    #define MICROBIT_BLE_DEVICE_INFORMATION_SERVICE 1
#endif

// Enable/Disable BLE Service in pairing mode: MicroBitUtilityService
// Set '1' to enable.
//
// This is currently **BETA** and will be enabled by default in the future.
#ifndef MICROBIT_BLE_UTILITY_SERVICE_PAIRING
#define MICROBIT_BLE_UTILITY_SERVICE_PAIRING 0
#endif

// Enable/Disable BLE Service in application mode: MicroBitUtilityService
// Set '1' to enable.
#ifndef MICROBIT_BLE_UTILITY_SERVICE
#define MICROBIT_BLE_UTILITY_SERVICE 0
#endif

// Enable/Disable Nordic Firmware style BLE based UART implimentation.
// The default codal implementation reverses the TX/RX ids  
// Set to '1' to enable
#ifndef MICROBIT_BLE_NORDIC_STYLE_UART
    #define MICROBIT_BLE_NORDIC_STYLE_UART 0
#endif

// Configure the radio maximum packet size
// TODO: Update the range here once issue codal-microbit-v2#383 has been resolved
// https://github.com/lancaster-university/codal-microbit-v2/issues/383
#ifndef MICROBIT_RADIO_MAX_PACKET_SIZE
    #define MICROBIT_RADIO_MAX_PACKET_SIZE          32
#endif

// Versioning options.
// We use semantic versioning (http://semver.org/) to identify different versions of the micro:bit runtime.
// If this isn't available, it can be defined manually as a configuration option.
//
#ifndef MICROBIT_DAL_VERSION
    #ifdef DEVICE_DAL_VERSION
        #define MICROBIT_DAL_VERSION                DEVICE_DAL_VERSION
    #else
        #define MICROBIT_DAL_VERSION                "unknown"
    #endif
#endif

// Allow USB serial events to wake the board from deep sleep.
// 
// Set to '1' to enable
#ifndef MICROBIT_USB_SERIAL_WAKE
    #define MICROBIT_USB_SERIAL_WAKE 0
#endif

<<<<<<< HEAD
#endif

// Defines default behaviour of triple-tap-reset-to-pair feature.
// 0: Feature disabled
// 1: Feature enabled. Triple tap of reset button enters Bluetooth pairing mode.
#ifndef MICROBIT_TRIPLE_RESET_TO_PAIR
    #define MICROBIT_TRIPLE_RESET_TO_PAIR                 1
#endif

// Defines default behaviour of any stored user data when the micro:bit is reflashed.
// 0: No action is taken
// 1: Data is invalidated (any may be hard erased, as per policy of the respective file system used)
#ifndef CONFIG_MICROBIT_ERASE_USER_DATA_ON_REFLASH
    #define CONFIG_MICROBIT_ERASE_USER_DATA_ON_REFLASH    1
#endif


// Defines the MicrobitLog HTML header used
// 0: data.microbit.org data logging experience
// 1: basic experience supported by dl.js in this repository hosted on microbit.org
// 2: "BBC micro:bit - the next gen" playground survey experience (this requires a specific HEX to generate the relevant data format)
#ifndef MICROBIT_LOG_MODE
    #define MICROBIT_LOG_MODE    0
=======
#ifndef MICROBIT_SW_VERSION
#define MICROBIT_SW_VERSION                     "unknown"
#endif

>>>>>>> b29a8aec
#endif<|MERGE_RESOLUTION|>--- conflicted
+++ resolved
@@ -312,7 +312,10 @@
     #define MICROBIT_USB_SERIAL_WAKE 0
 #endif
 
-<<<<<<< HEAD
+#ifndef MICROBIT_SW_VERSION
+#define MICROBIT_SW_VERSION                     "unknown"
+#endif
+
 #endif
 
 // Defines default behaviour of triple-tap-reset-to-pair feature.
@@ -336,10 +339,4 @@
 // 2: "BBC micro:bit - the next gen" playground survey experience (this requires a specific HEX to generate the relevant data format)
 #ifndef MICROBIT_LOG_MODE
     #define MICROBIT_LOG_MODE    0
-=======
-#ifndef MICROBIT_SW_VERSION
-#define MICROBIT_SW_VERSION                     "unknown"
-#endif
-
->>>>>>> b29a8aec
 #endif