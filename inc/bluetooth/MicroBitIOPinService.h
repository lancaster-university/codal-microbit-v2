/*
The MIT License (MIT)

Copyright (c) 2016 British Broadcasting Corporation.
This software is provided by Lancaster University by arrangement with the BBC.

Permission is hereby granted, free of charge, to any person obtaining a
copy of this software and associated documentation files (the "Software"),
to deal in the Software without restriction, including without limitation
the rights to use, copy, modify, merge, publish, distribute, sublicense,
and/or sell copies of the Software, and to permit persons to whom the
Software is furnished to do so, subject to the following conditions:

The above copyright notice and this permission notice shall be included in
all copies or substantial portions of the Software.

THE SOFTWARE IS PROVIDED "AS IS", WITHOUT WARRANTY OF ANY KIND, EXPRESS OR
IMPLIED, INCLUDING BUT NOT LIMITED TO THE WARRANTIES OF MERCHANTABILITY,
FITNESS FOR A PARTICULAR PURPOSE AND NONINFRINGEMENT. IN NO EVENT SHALL
THE AUTHORS OR COPYRIGHT HOLDERS BE LIABLE FOR ANY CLAIM, DAMAGES OR OTHER
LIABILITY, WHETHER IN AN ACTION OF CONTRACT, TORT OR OTHERWISE, ARISING
FROM, OUT OF OR IN CONNECTION WITH THE SOFTWARE OR THE USE OR OTHER
DEALINGS IN THE SOFTWARE.
*/

#ifndef MICROBIT_IO_PIN_SERVICE_H
#define MICROBIT_IO_PIN_SERVICE_H

#include "MicroBitConfig.h"

#if CONFIG_ENABLED(DEVICE_BLE)

<<<<<<< HEAD
=======
#include "MicroBitBLEManager.h"
#include "MicroBitBLEService.h"
>>>>>>> 6534b17c
#include "MicroBitIO.h"

#define MICROBIT_IO_PIN_SERVICE_PINCOUNT       19
#define MICROBIT_IO_PIN_SERVICE_DATA_SIZE      10
#define MICROBIT_PWM_PIN_SERVICE_DATA_SIZE     2

/**
  * Name value pair definition, as used to read and write pin values over BLE.
  */
struct IOData
{
    uint8_t     pin;
    uint8_t     value;
};

/**
  * PWM control type definition, as used to set PWM properties of one of more conpatible pins over BLE
  */
struct IOPWMData
{
    uint8_t     pin;
    uint16_t    value;
    uint32_t    period;
} __attribute__((packed));

/**
  * Class definition for the custom MicroBit IOPin Service.
  * Provides a BLE service to remotely read the state of the I/O Pin, and configure its behaviour.
  */
class MicroBitIOPinService : public MicroBitBLEService, MicroBitComponent
{
    public:

    /**
      * Constructor.
      * Create a representation of the IOPinService
      * @param _ble The instance of a BLE device that we're running on.
      * @param _io An instance of MicroBitIO that this service will use to perform
      *            I/O operations.
      */
    MicroBitIOPinService(BLEDevice &_ble, MicroBitIO &_io);

    /**
     * Periodic callback from MicroBit scheduler.
     *
     * Check if any of the pins we're watching need updating. Notify any connected
     * device with any changes.
     */
    virtual void idleTick();

    private:

    /**
      * Callback. Invoked when any of our attributes are written via BLE.
      */
    void onDataWritten( const microbit_ble_evt_write_t *params);

    /**
     * Callback. invoked when the BLE data characteristic is read.
     *
     * Reads all the pins marked as inputs, and updates the data stored in the characteristic.
     */
    void onDataRead( microbit_onDataRead_t *params);

    /**
      * Determines if the given pin was configured as a digital pin by the BLE ADPinConfigurationCharacterisitic.
      *
      * @param i the enumeration of the pin to test
      * @return 1 if this pin is configured as digital, 0 otherwise
      */
    int isDigital(int i);

    /**
      * Determines if the given pin was configured as an analog pin by the BLE ADPinConfigurationCharacterisitic.
      *
      * @param i the enumeration of the pin to test
      * @return 1 if this pin is configured as analog, 0 otherwise
      */
    int isAnalog(int i);

    /**
      * Determines if the given pin was configured as an input by the BLE IOPinConfigurationCharacterisitic.
      *
      * @param i the enumeration of the pin to test
      * @return 1 if this pin is configured as an input, 0 otherwise
      */
    int isActiveInput(int i);

    /**
     * Scans through all pins that our BLE client have registered an interest in. 
     * For each pin that has changed value, update the BLE characteristic, and NOTIFY our client.
     * @param updateAll if true, a notification will be sent for all registered inputs. Otherwise, 
     * a notification will only be sent for inputs that have changed value.
     * @return number of changed pins
     */
    int updateBLEInputs(bool updateAll = false);

    /**
      * Edge connector pin
      *
      * @param index the enumeration of the pin
      * @return a reference to the pin
      */
    MicroBitPin &edgePin( int index);
    
    // IO we're using
    MicroBitIO          &io;

    // memory for our characteristics.
    uint32_t            ioPinServiceADCharacteristicBuffer;
    uint32_t            ioPinServiceIOCharacteristicBuffer;
    IOPWMData           ioPinServicePWMCharacteristicBuffer[MICROBIT_PWM_PIN_SERVICE_DATA_SIZE];
    IOData              ioPinServiceDataCharacteristicBuffer[MICROBIT_IO_PIN_SERVICE_DATA_SIZE];

    // Historic information about our pin data data.
    uint8_t             ioPinServiceIOData[MICROBIT_IO_PIN_SERVICE_PINCOUNT];
    
    // Index for each charactersitic in arrays of handles and UUIDs
    typedef enum mbbs_cIdx
    {
        mbbs_cIdxADC,
        mbbs_cIdxIO,
        mbbs_cIdxPWM,
        mbbs_cIdxDATA,
        mbbs_cIdxCOUNT
    } mbbs_cIdx;
    
    // UUIDs for our service and characteristics
    static const uint16_t serviceUUID;
    static const uint16_t charUUID[ mbbs_cIdxCOUNT];
    
    // Data for each characteristic when they are held by Soft Device.
    MicroBitBLEChar      chars[ mbbs_cIdxCOUNT];

<<<<<<< HEAD
    // Handles to access each characteristic when they are held by Soft Device.
    GattAttribute::Handle_t ioPinServiceADCharacteristicHandle;
    GattAttribute::Handle_t ioPinServiceIOCharacteristicHandle;
    GattAttribute::Handle_t ioPinServicePWMCharacteristicHandle;
    GattCharacteristic *ioPinServiceDataCharacteristic;
=======
    public:
    
    int              characteristicCount()          { return mbbs_cIdxCOUNT; };
    MicroBitBLEChar *characteristicPtr( int idx)    { return &chars[ idx]; };
>>>>>>> 6534b17c
};

#endif
#endif<|MERGE_RESOLUTION|>--- conflicted
+++ resolved
@@ -30,11 +30,8 @@
 
 #if CONFIG_ENABLED(DEVICE_BLE)
 
-<<<<<<< HEAD
-=======
 #include "MicroBitBLEManager.h"
 #include "MicroBitBLEService.h"
->>>>>>> 6534b17c
 #include "MicroBitIO.h"
 
 #define MICROBIT_IO_PIN_SERVICE_PINCOUNT       19
@@ -83,7 +80,7 @@
      * Check if any of the pins we're watching need updating. Notify any connected
      * device with any changes.
      */
-    virtual void idleTick();
+    virtual void idleCallback();
 
     private:
 
@@ -169,18 +166,10 @@
     // Data for each characteristic when they are held by Soft Device.
     MicroBitBLEChar      chars[ mbbs_cIdxCOUNT];
 
-<<<<<<< HEAD
-    // Handles to access each characteristic when they are held by Soft Device.
-    GattAttribute::Handle_t ioPinServiceADCharacteristicHandle;
-    GattAttribute::Handle_t ioPinServiceIOCharacteristicHandle;
-    GattAttribute::Handle_t ioPinServicePWMCharacteristicHandle;
-    GattCharacteristic *ioPinServiceDataCharacteristic;
-=======
     public:
     
     int              characteristicCount()          { return mbbs_cIdxCOUNT; };
     MicroBitBLEChar *characteristicPtr( int idx)    { return &chars[ idx]; };
->>>>>>> 6534b17c
 };
 
 #endif
