/*
The MIT License (MIT)

Copyright (c) 2016 British Broadcasting Corporation.
This software is provided by Lancaster University by arrangement with the BBC.

Permission is hereby granted, free of charge, to any person obtaining a
copy of this software and associated documentation files (the "Software"),
to deal in the Software without restriction, including without limitation
the rights to use, copy, modify, merge, publish, distribute, sublicense,
and/or sell copies of the Software, and to permit persons to whom the
Software is furnished to do so, subject to the following conditions:

The above copyright notice and this permission notice shall be included in
all copies or substantial portions of the Software.

THE SOFTWARE IS PROVIDED "AS IS", WITHOUT WARRANTY OF ANY KIND, EXPRESS OR
IMPLIED, INCLUDING BUT NOT LIMITED TO THE WARRANTIES OF MERCHANTABILITY,
FITNESS FOR A PARTICULAR PURPOSE AND NONINFRINGEMENT. IN NO EVENT SHALL
THE AUTHORS OR COPYRIGHT HOLDERS BE LIABLE FOR ANY CLAIM, DAMAGES OR OTHER
LIABILITY, WHETHER IN AN ACTION OF CONTRACT, TORT OR OTHERWISE, ARISING
FROM, OUT OF OR IN CONNECTION WITH THE SOFTWARE OR THE USE OR OTHER
DEALINGS IN THE SOFTWARE.
*/

#ifndef MICROBIT_EVENT_SERVICE_H
#define MICROBIT_EVENT_SERVICE_H

#include "MicroBitConfig.h"

#if CONFIG_ENABLED(DEVICE_BLE)

<<<<<<< HEAD
=======
#include "MicroBitBLEManager.h"
#include "MicroBitBLEService.h"
>>>>>>> 6534b17c
#include "MicroBitEvent.h"
#include "EventModel.h"


struct EventServiceEvent
{
    uint16_t    type;
    uint16_t    reason;
};


/**
  * Class definition for a MicroBit BLE Event Service.
  * Provides a BLE gateway onto an Event Model.
  */
class MicroBitEventService : public MicroBitBLEService, MicroBitComponent
{
    public:

    /**
      * Constructor.
      * Create a representation of the EventService
      * @param _ble The instance of a BLE device that we're running on.
      * @param _messageBus An instance of an EventModel which events will be mirrored from.
      */
    MicroBitEventService(BLEDevice &_ble, EventModel &_messageBus);

    /**
     * Periodic callback from MicroBit scheduler.
     * If we're no longer connected, remove any registered Message Bus listeners.
     */
    virtual void idleTick();

    /**
      * Callback. Invoked when any of our attributes are written via BLE.
      */
    void onDataWritten( const microbit_ble_evt_write_t *params);

    /**
      * Callback. Invoked when any events are sent on the microBit message bus.
      */
    void onMicroBitEvent(MicroBitEvent evt);

    /**
      * Read callback on microBitRequirements characteristic.
      * Set  params->data and params->length to update the value
      *
      * Used to iterate through the events that the code on this micro:bit is interested in.
      */
    void onDataRead( microbit_onDataRead_t *params);

    private:

    // messageBus we're using.
	EventModel	        &messageBus;

    // memory for our event characteristics.
    EventServiceEvent   clientEventBuffer;
    EventServiceEvent   microBitEventBuffer;
    EventServiceEvent   microBitRequirementsBuffer;
    EventServiceEvent   clientRequirementsBuffer;

<<<<<<< HEAD
    // handles on this service's characterisitics.
    GattAttribute::Handle_t microBitEventCharacteristicHandle;
    GattAttribute::Handle_t clientRequirementsCharacteristicHandle;
    GattAttribute::Handle_t clientEventCharacteristicHandle;
    GattCharacteristic *microBitRequirementsCharacteristic;

=======
>>>>>>> 6534b17c
    // Message bus offset last sent to the client...
    uint16_t messageBusListenerOffset;
    
    // Index for each charactersitic in arrays of handles and UUIDs
    typedef enum mbbs_cIdx
    {
        mbbs_cIdxMEVENT,
        mbbs_cIdxMREQ,
        mbbs_cIdxCEVENT,
        mbbs_cIdxCREQ,
        mbbs_cIdxCOUNT
    } mbbs_cIdx;
    
    // UUIDs for our service and characteristics
    static const uint8_t  base_uuid[16];
    static const uint16_t serviceUUID;
    static const uint16_t charUUID[ mbbs_cIdxCOUNT];
    
    // Data for each characteristic when they are held by Soft Device.
    MicroBitBLEChar      chars[ mbbs_cIdxCOUNT];

    public:
    
    int              characteristicCount()          { return mbbs_cIdxCOUNT; };
    MicroBitBLEChar *characteristicPtr( int idx)    { return &chars[ idx]; };
};


#endif
#endif<|MERGE_RESOLUTION|>--- conflicted
+++ resolved
@@ -30,11 +30,8 @@
 
 #if CONFIG_ENABLED(DEVICE_BLE)
 
-<<<<<<< HEAD
-=======
 #include "MicroBitBLEManager.h"
 #include "MicroBitBLEService.h"
->>>>>>> 6534b17c
 #include "MicroBitEvent.h"
 #include "EventModel.h"
 
@@ -66,7 +63,7 @@
      * Periodic callback from MicroBit scheduler.
      * If we're no longer connected, remove any registered Message Bus listeners.
      */
-    virtual void idleTick();
+    virtual void idleCallback();
 
     /**
       * Callback. Invoked when any of our attributes are written via BLE.
@@ -97,15 +94,6 @@
     EventServiceEvent   microBitRequirementsBuffer;
     EventServiceEvent   clientRequirementsBuffer;
 
-<<<<<<< HEAD
-    // handles on this service's characterisitics.
-    GattAttribute::Handle_t microBitEventCharacteristicHandle;
-    GattAttribute::Handle_t clientRequirementsCharacteristicHandle;
-    GattAttribute::Handle_t clientEventCharacteristicHandle;
-    GattCharacteristic *microBitRequirementsCharacteristic;
-
-=======
->>>>>>> 6534b17c
     // Message bus offset last sent to the client...
     uint16_t messageBusListenerOffset;
     
