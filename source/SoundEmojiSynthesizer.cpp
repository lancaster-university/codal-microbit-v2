--- conflicted
+++ resolved
@@ -207,13 +207,7 @@
                 done = true;
                 if (renderComplete || status & EMOJI_SYNTHESIZER_STATUS_STOPPING)
                 {
-<<<<<<< HEAD
-=======
-                    // Wait for a hanful of milliseconds while we finish playing the last buffer we sent out ...
-                    //fiber_sleep( buffer.length() / sampleRate ); // Removed due to causing issues for Python
-
->>>>>>> 83143316
-                    // ... THEN flip out status and fire the event
+                    // Flip out status and fire the event
                     status &= ~EMOJI_SYNTHESIZER_STATUS_STOPPING;
                     Event(id, DEVICE_SOUND_EMOJI_SYNTHESIZER_EVT_DONE);
                     lock.notify();
