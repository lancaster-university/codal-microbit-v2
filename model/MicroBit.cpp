--- conflicted
+++ resolved
@@ -48,7 +48,6 @@
   * that represent various device drivers used to control aspects of the micro:bit.
   */
 MicroBit::MicroBit() :
-<<<<<<< HEAD
 
     storage(),
 
@@ -58,10 +57,9 @@
     ble( &bleManager),
 #endif
 
-=======
     systemTimer(NRF_TIMER1, TIMER1_IRQn),
     adcTimer(NRF_TIMER2, TIMER2_IRQn),
->>>>>>> f1ade6ea
+
     capTouchTimer(NRF_TIMER3, TIMER3_IRQn),
     timer(systemTimer),
     messageBus(),
@@ -191,7 +189,6 @@
     NVIC_SetPriority(RADIO_IRQn, 3);          // Packet radio
     NVIC_SetPriority(UARTE0_UART0_IRQn, 2);   // Serial port
 
-<<<<<<< HEAD
 #if CONFIG_ENABLED(DEVICE_BLE) && CONFIG_ENABLED(MICROBIT_BLE_PAIRING_MODE)
     int i=0;
     // Test if we need to enter BLE pairing mode
@@ -234,9 +231,6 @@
     // Start the BLE stack, if it isn't already running.
     bleManager.init( ManagedString( microbit_friendly_name()), getSerial(), messageBus, false);
 #endif
-
-=======
->>>>>>> f1ade6ea
     return DEVICE_OK;
 }
 
